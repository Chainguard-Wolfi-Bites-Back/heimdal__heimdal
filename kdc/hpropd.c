--- conflicted
+++ resolved
@@ -50,11 +50,7 @@
     { "database", 'd', arg_string, &database, "database", "file" },
     { "stdin",    'n', arg_flag, &from_stdin, "read from stdin" },
     { "print",	    0, arg_flag, &print_dump, "print dump to stdout" },
-<<<<<<< HEAD
-#ifndef NO_INETD
-=======
 #ifdef SUPPORT_INETD
->>>>>>> b6fe5a95
     { "inetd",	   'i',	arg_negative_flag,	&inetd_flag,
       "Not started from inetd" },
 #endif
@@ -83,10 +79,6 @@
     krb5_authenticator authent;
     krb5_keytab keytab;
     krb5_socket_t sock = rk_INVALID_SOCKET;
-<<<<<<< HEAD
-    int close_socket = 0;
-=======
->>>>>>> b6fe5a95
     HDB *db = NULL;
     int optidx = 0;
     char *tmp_db;
@@ -137,39 +129,21 @@
 	char *server;
 
 	sock = STDIN_FILENO;
-<<<<<<< HEAD
-#ifndef NO_INETD
-	if (inetd_flag == -1) {
-	    if (getpeername (sock, sa, &sin_len) < 0) {
-		inetd_flag = 0;
-		close_socket = 0;
-	    } else {
-		inetd_flag = 1;
-		close_socket = 0;
-=======
 #ifdef SUPPORT_INETD
 	if (inetd_flag == -1) {
 	    if (getpeername (sock, sa, &sin_len) < 0) {
 		inetd_flag = 0;
 	    } else {
 		inetd_flag = 1;
->>>>>>> b6fe5a95
 	    }
 	}
 #else
 	inetd_flag = 0;
 #endif
 	if (!inetd_flag) {
-#endif
 	    mini_inetd (krb5_getportbyname (context, "hprop", "tcp",
 					    HPROP_PORT), &sock);
-<<<<<<< HEAD
-	    close_socket = 1;
-#ifndef NO_INETD
-=======
->>>>>>> b6fe5a95
-	}
-#endif
+	}
 	sin_len = sizeof(ss);
 	if(getpeername(sock, sa, &sin_len) < 0)
 	    krb5_err(context, 1, errno, "getpeername");
@@ -303,13 +277,8 @@
     if (!print_dump)
 	krb5_log(context, fac, 0, "Received %d principals", nprincs);
 
-<<<<<<< HEAD
-    if (close_socket)
-	closesocket(sock);
-=======
     if (inetd_flag == 0)
 	rk_closesocket(sock);
->>>>>>> b6fe5a95
 
     exit(0);
 }