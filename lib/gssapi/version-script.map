--- conflicted
+++ resolved
@@ -12,17 +12,11 @@
 		__gss_c_nt_user_name_oid_desc;
 		__gss_krb5_nt_principal_name_oid_desc;
 		__gss_c_attr_stream_sizes_oid_desc;
-<<<<<<< HEAD
 		__gss_c_cred_password_oid_desc;
 		__gss_c_cred_certificate_oid_desc;
-		gss_accept_sec_context;
+		GSS_C_ATTR_LOCAL_LOGIN_USER;
 		gss_acquire_cred;
 		gss_acquire_cred_ext;
-=======
-		GSS_C_ATTR_LOCAL_LOGIN_USER;
-		gss_accept_sec_context;
-		gss_acquire_cred;
->>>>>>> 2a8dc252
 		gss_acquire_cred_with_password;
 		gss_add_buffer_set_member;
 		gss_add_cred;
