/*
 * Copyright (c) 2004 - 2008 Kungliga Tekniska Högskolan
 * (Royal Institute of Technology, Stockholm, Sweden).
 * All rights reserved.
 *
 * Redistribution and use in source and binary forms, with or without
 * modification, are permitted provided that the following conditions
 * are met:
 *
 * 1. Redistributions of source code must retain the above copyright
 *    notice, this list of conditions and the following disclaimer.
 *
 * 2. Redistributions in binary form must reproduce the above copyright
 *    notice, this list of conditions and the following disclaimer in the
 *    documentation and/or other materials provided with the distribution.
 *
 * 3. Neither the name of the Institute nor the names of its contributors
 *    may be used to endorse or promote products derived from this software
 *    without specific prior written permission.
 *
 * THIS SOFTWARE IS PROVIDED BY THE INSTITUTE AND CONTRIBUTORS ``AS IS'' AND
 * ANY EXPRESS OR IMPLIED WARRANTIES, INCLUDING, BUT NOT LIMITED TO, THE
 * IMPLIED WARRANTIES OF MERCHANTABILITY AND FITNESS FOR A PARTICULAR PURPOSE
 * ARE DISCLAIMED.  IN NO EVENT SHALL THE INSTITUTE OR CONTRIBUTORS BE LIABLE
 * FOR ANY DIRECT, INDIRECT, INCIDENTAL, SPECIAL, EXEMPLARY, OR CONSEQUENTIAL
 * DAMAGES (INCLUDING, BUT NOT LIMITED TO, PROCUREMENT OF SUBSTITUTE GOODS
 * OR SERVICES; LOSS OF USE, DATA, OR PROFITS; OR BUSINESS INTERRUPTION)
 * HOWEVER CAUSED AND ON ANY THEORY OF LIABILITY, WHETHER IN CONTRACT, STRICT
 * LIABILITY, OR TORT (INCLUDING NEGLIGENCE OR OTHERWISE) ARISING IN ANY WAY
 * OUT OF THE USE OF THIS SOFTWARE, EVEN IF ADVISED OF THE POSSIBILITY OF
 * SUCH DAMAGE.
 */

#define CRYPTOKI_EXPORTS 1

#include "hx_locl.h"
#include "pkcs11.h"

#define OBJECT_ID_MASK		0xfff
#define HANDLE_OBJECT_ID(h)	((h) & OBJECT_ID_MASK)
#define OBJECT_ID(obj)		HANDLE_OBJECT_ID((obj)->object_handle)

#ifndef HAVE_RANDOM
#define random() rand()
#define srandom(s) srand(s)
#endif

#ifdef _WIN32
#include <shlobj.h>
#endif

struct st_attr {
    CK_ATTRIBUTE attribute;
    int secret;
};

struct st_object {
    CK_OBJECT_HANDLE object_handle;
    struct st_attr *attrs;
    int num_attributes;
    hx509_cert cert;
};

static struct soft_token {
    CK_VOID_PTR application;
    CK_NOTIFY notify;
    char *config_file;
    hx509_certs certs;
    struct {
	struct st_object **objs;
	int num_objs;
    } object;
    struct {
	int hardware_slot;
	int app_error_fatal;
	int login_done;
    } flags;
    int open_sessions;
    struct session_state {
	CK_SESSION_HANDLE session_handle;

	struct {
	    CK_ATTRIBUTE *attributes;
	    CK_ULONG num_attributes;
	    int next_object;
	} find;

	int sign_object;
	CK_MECHANISM_PTR sign_mechanism;
	int verify_object;
	CK_MECHANISM_PTR verify_mechanism;
    } state[10];
#define MAX_NUM_SESSION (sizeof(soft_token.state)/sizeof(soft_token.state[0]))
    FILE *logfile;
} soft_token;

static hx509_context context;

static void
application_error(const char *fmt, ...)
{
    va_list ap;
    va_start(ap, fmt);
    vprintf(fmt, ap);
    va_end(ap);
    if (soft_token.flags.app_error_fatal)
	abort();
}

static void
st_logf(const char *fmt, ...)
{
    va_list ap;
    if (soft_token.logfile == NULL)
	return;
    va_start(ap, fmt);
    vfprintf(soft_token.logfile, fmt, ap);
    va_end(ap);
    fflush(soft_token.logfile);
}

static CK_RV
init_context(void)
{
    if (context == NULL) {
	int ret = hx509_context_init(&context);
	if (ret)
	    return CKR_GENERAL_ERROR;
    }
    return CKR_OK;
}

#define INIT_CONTEXT() { CK_RV icret = init_context(); if (icret) return icret; }

static void
snprintf_fill(char *str, size_t size, char fillchar, const char *fmt, ...)
{
    int len;
    va_list ap;
    va_start(ap, fmt);
    len = vsnprintf(str, size, fmt, ap);
    va_end(ap);
    if (len < 0 || len > size)
	return;
    while(len < size)
	str[len++] = fillchar;
}

#ifndef TEST_APP
#define printf error_use_st_logf
#endif

#define VERIFY_SESSION_HANDLE(s, state)			\
{							\
    CK_RV ret;						\
    ret = verify_session_handle(s, state);		\
    if (ret != CKR_OK) {				\
	/* return CKR_OK */;				\
    }							\
}

static CK_RV
verify_session_handle(CK_SESSION_HANDLE hSession,
		      struct session_state **state)
{
    int i;

    for (i = 0; i < MAX_NUM_SESSION; i++){
	if (soft_token.state[i].session_handle == hSession)
	    break;
    }
    if (i == MAX_NUM_SESSION) {
	application_error("use of invalid handle: 0x%08lx\n",
			  (unsigned long)hSession);
	return CKR_SESSION_HANDLE_INVALID;
    }
    if (state)
	*state = &soft_token.state[i];
    return CKR_OK;
}

static CK_RV
object_handle_to_object(CK_OBJECT_HANDLE handle,
			struct st_object **object)
{
    int i = HANDLE_OBJECT_ID(handle);

    *object = NULL;
    if (i >= soft_token.object.num_objs)
	return CKR_ARGUMENTS_BAD;
    if (soft_token.object.objs[i] == NULL)
	return CKR_ARGUMENTS_BAD;
    if (soft_token.object.objs[i]->object_handle != handle)
	return CKR_ARGUMENTS_BAD;
    *object = soft_token.object.objs[i];
    return CKR_OK;
}

static int
attributes_match(const struct st_object *obj,
		 const CK_ATTRIBUTE *attributes,
		 CK_ULONG num_attributes)
{
    CK_ULONG i;
    int j;

    st_logf("attributes_match: %ld\n", (unsigned long)OBJECT_ID(obj));

    for (i = 0; i < num_attributes; i++) {
	int match = 0;
	for (j = 0; j < obj->num_attributes; j++) {
	    if (attributes[i].type == obj->attrs[j].attribute.type &&
		attributes[i].ulValueLen == obj->attrs[j].attribute.ulValueLen &&
		memcmp(attributes[i].pValue, obj->attrs[j].attribute.pValue,
		       attributes[i].ulValueLen) == 0) {
		match = 1;
		break;
	    }
	}
	if (match == 0) {
	    st_logf("type %d attribute have no match\n", attributes[i].type);
	    return 0;
	}
    }
    st_logf("attribute matches\n");
    return 1;
}

static void
print_attributes(const CK_ATTRIBUTE *attributes,
		 CK_ULONG num_attributes)
{
    CK_ULONG i;

    st_logf("find objects: attrs: %lu\n", (unsigned long)num_attributes);

    for (i = 0; i < num_attributes; i++) {
	st_logf("  type: ");
	switch (attributes[i].type) {
	case CKA_TOKEN: {
	    CK_BBOOL *ck_true;
	    if (attributes[i].ulValueLen != sizeof(CK_BBOOL)) {
		application_error("token attribute wrong length\n");
		break;
	    }
	    ck_true = attributes[i].pValue;
	    st_logf("token: %s", *ck_true ? "TRUE" : "FALSE");
	    break;
	}
	case CKA_CLASS: {
	    CK_OBJECT_CLASS *class;
	    if (attributes[i].ulValueLen != sizeof(CK_ULONG)) {
		application_error("class attribute wrong length\n");
		break;
	    }
	    class = attributes[i].pValue;
	    st_logf("class ");
	    switch (*class) {
	    case CKO_CERTIFICATE:
		st_logf("certificate");
		break;
	    case CKO_PUBLIC_KEY:
		st_logf("public key");
		break;
	    case CKO_PRIVATE_KEY:
		st_logf("private key");
		break;
	    case CKO_SECRET_KEY:
		st_logf("secret key");
		break;
	    case CKO_DOMAIN_PARAMETERS:
		st_logf("domain parameters");
		break;
	    default:
		st_logf("[class %lx]", (long unsigned)*class);
		break;
	    }
	    break;
	}
	case CKA_PRIVATE:
	    st_logf("private");
	    break;
	case CKA_LABEL:
	    st_logf("label");
	    break;
	case CKA_APPLICATION:
	    st_logf("application");
	    break;
	case CKA_VALUE:
	    st_logf("value");
	    break;
	case CKA_ID:
	    st_logf("id");
	    break;
	default:
	    st_logf("[unknown 0x%08lx]", (unsigned long)attributes[i].type);
	    break;
	}
	st_logf("\n");
    }
}

static struct st_object *
add_st_object(void)
{
    struct st_object *o, **objs;
    int i;

    o = calloc(1, sizeof(*o));
    if (o == NULL)
	return NULL;

    for (i = 0; i < soft_token.object.num_objs; i++) {
	if (soft_token.object.objs == NULL) {
	    soft_token.object.objs[i] = o;
	    break;
	}
    }
    if (i == soft_token.object.num_objs) {
	objs = realloc(soft_token.object.objs,
		       (soft_token.object.num_objs + 1) * sizeof(soft_token.object.objs[0]));
	if (objs == NULL) {
	    free(o);
	    return NULL;
	}
	soft_token.object.objs = objs;
	soft_token.object.objs[soft_token.object.num_objs++] = o;
    }	
    soft_token.object.objs[i]->object_handle =
	(random() & (~OBJECT_ID_MASK)) | i;

    return o;
}

static CK_RV
add_object_attribute(struct st_object *o,
		     int secret,
		     CK_ATTRIBUTE_TYPE type,
		     CK_VOID_PTR pValue,
		     CK_ULONG ulValueLen)
{
    struct st_attr *a;
    int i;

    i = o->num_attributes;
    a = realloc(o->attrs, (i + 1) * sizeof(o->attrs[0]));
    if (a == NULL)
	return CKR_DEVICE_MEMORY;
    o->attrs = a;
    o->attrs[i].secret = secret;
    o->attrs[i].attribute.type = type;
    o->attrs[i].attribute.pValue = malloc(ulValueLen);
    if (o->attrs[i].attribute.pValue == NULL && ulValueLen != 0)
	return CKR_DEVICE_MEMORY;
    memcpy(o->attrs[i].attribute.pValue, pValue, ulValueLen);
    o->attrs[i].attribute.ulValueLen = ulValueLen;
    o->num_attributes++;

    return CKR_OK;
}

static CK_RV
add_pubkey_info(hx509_context hxctx, struct st_object *o,
		CK_KEY_TYPE key_type, hx509_cert cert)
{
    BIGNUM *num;
    CK_BYTE *modulus = NULL;
    size_t modulus_len = 0;
    CK_ULONG modulus_bits = 0;
    CK_BYTE *exponent = NULL;
    size_t exponent_len = 0;

    if (key_type != CKK_RSA)
	return CKR_OK;
    if (_hx509_cert_private_key(cert) == NULL)
	return CKR_OK;

    num = _hx509_private_key_get_internal(context,
					  _hx509_cert_private_key(cert),
					  "rsa-modulus");
    if (num == NULL)
	return CKR_GENERAL_ERROR;
    modulus_bits = BN_num_bits(num);

    modulus_len = BN_num_bytes(num);
    modulus = malloc(modulus_len);
    BN_bn2bin(num, modulus);
    BN_free(num);

    add_object_attribute(o, 0, CKA_MODULUS, modulus, modulus_len);
    add_object_attribute(o, 0, CKA_MODULUS_BITS,
			 &modulus_bits, sizeof(modulus_bits));

    free(modulus);
	
    num = _hx509_private_key_get_internal(context,
					  _hx509_cert_private_key(cert),
					  "rsa-exponent");
    if (num == NULL)
	return CKR_GENERAL_ERROR;

    exponent_len = BN_num_bytes(num);
    exponent = malloc(exponent_len);
    BN_bn2bin(num, exponent);
    BN_free(num);

    add_object_attribute(o, 0, CKA_PUBLIC_EXPONENT,
			 exponent, exponent_len);

    free(exponent);

    return CKR_OK;
}


struct foo {
    char *label;
    char *id;
};

static int
add_cert(hx509_context hxctx, void *ctx, hx509_cert cert)
{
    struct foo *foo = (struct foo *)ctx;
    struct st_object *o = NULL;
    CK_OBJECT_CLASS type;
    CK_BBOOL bool_true = CK_TRUE;
    CK_BBOOL bool_false = CK_FALSE;
    CK_CERTIFICATE_TYPE cert_type = CKC_X_509;
    CK_KEY_TYPE key_type;
    CK_MECHANISM_TYPE mech_type;
    CK_RV ret = CKR_GENERAL_ERROR;
    int hret;
    heim_octet_string cert_data, subject_data, issuer_data, serial_data;

    st_logf("adding certificate\n");

    serial_data.data = NULL;
    serial_data.length = 0;
    cert_data = subject_data = issuer_data = serial_data;

    hret = hx509_cert_binary(hxctx, cert, &cert_data);
    if (hret)
	goto out;

    {
	    hx509_name name;

	    hret = hx509_cert_get_issuer(cert, &name);
	    if (hret)
		goto out;
	    hret = hx509_name_binary(name, &issuer_data);
	    hx509_name_free(&name);
	    if (hret)
		goto out;

	    hret = hx509_cert_get_subject(cert, &name);
	    if (hret)
		goto out;
	    hret = hx509_name_binary(name, &subject_data);
	    hx509_name_free(&name);
	    if (hret)
		goto out;
    }

    {
	AlgorithmIdentifier alg;

	hret = hx509_cert_get_SPKI_AlgorithmIdentifier(context, cert, &alg);
	if (hret) {
	    ret = CKR_DEVICE_MEMORY;
	    goto out;
	}

	key_type = CKK_RSA; /* XXX */

	free_AlgorithmIdentifier(&alg);
    }


    type = CKO_CERTIFICATE;
    o = add_st_object();
    if (o == NULL) {
	ret = CKR_DEVICE_MEMORY;
	goto out;
    }

    o->cert = hx509_cert_ref(cert);

    add_object_attribute(o, 0, CKA_CLASS, &type, sizeof(type));
    add_object_attribute(o, 0, CKA_TOKEN, &bool_true, sizeof(bool_true));
    add_object_attribute(o, 0, CKA_PRIVATE, &bool_false, sizeof(bool_false));
    add_object_attribute(o, 0, CKA_MODIFIABLE, &bool_false, sizeof(bool_false));
    add_object_attribute(o, 0, CKA_LABEL, foo->label, strlen(foo->label));

    add_object_attribute(o, 0, CKA_CERTIFICATE_TYPE, &cert_type, sizeof(cert_type));
    add_object_attribute(o, 0, CKA_ID, foo->id, strlen(foo->id));

    add_object_attribute(o, 0, CKA_SUBJECT, subject_data.data, subject_data.length);
    add_object_attribute(o, 0, CKA_ISSUER, issuer_data.data, issuer_data.length);
    add_object_attribute(o, 0, CKA_SERIAL_NUMBER, serial_data.data, serial_data.length);
    add_object_attribute(o, 0, CKA_VALUE, cert_data.data, cert_data.length);
    add_object_attribute(o, 0, CKA_TRUSTED, &bool_false, sizeof(bool_false));

    st_logf("add cert ok: %lx\n", (unsigned long)OBJECT_ID(o));

    type = CKO_PUBLIC_KEY;
    o = add_st_object();
    if (o == NULL) {
	ret = CKR_DEVICE_MEMORY;
	goto out;
    }
    o->cert = hx509_cert_ref(cert);

    add_object_attribute(o, 0, CKA_CLASS, &type, sizeof(type));
    add_object_attribute(o, 0, CKA_TOKEN, &bool_true, sizeof(bool_true));
    add_object_attribute(o, 0, CKA_PRIVATE, &bool_false, sizeof(bool_false));
    add_object_attribute(o, 0, CKA_MODIFIABLE, &bool_false, sizeof(bool_false));
    add_object_attribute(o, 0, CKA_LABEL, foo->label, strlen(foo->label));

    add_object_attribute(o, 0, CKA_KEY_TYPE, &key_type, sizeof(key_type));
    add_object_attribute(o, 0, CKA_ID, foo->id, strlen(foo->id));
    add_object_attribute(o, 0, CKA_START_DATE, "", 1); /* XXX */
    add_object_attribute(o, 0, CKA_END_DATE, "", 1); /* XXX */
    add_object_attribute(o, 0, CKA_DERIVE, &bool_false, sizeof(bool_false));
    add_object_attribute(o, 0, CKA_LOCAL, &bool_false, sizeof(bool_false));
    mech_type = CKM_RSA_X_509;
    add_object_attribute(o, 0, CKA_KEY_GEN_MECHANISM, &mech_type, sizeof(mech_type));

    add_object_attribute(o, 0, CKA_SUBJECT, subject_data.data, subject_data.length);
    add_object_attribute(o, 0, CKA_ENCRYPT, &bool_true, sizeof(bool_true));
    add_object_attribute(o, 0, CKA_VERIFY, &bool_true, sizeof(bool_true));
    add_object_attribute(o, 0, CKA_VERIFY_RECOVER, &bool_false, sizeof(bool_false));
    add_object_attribute(o, 0, CKA_WRAP, &bool_true, sizeof(bool_true));
    add_object_attribute(o, 0, CKA_TRUSTED, &bool_true, sizeof(bool_true));

    add_pubkey_info(hxctx, o, key_type, cert);

    st_logf("add key ok: %lx\n", (unsigned long)OBJECT_ID(o));

    if (hx509_cert_have_private_key(cert)) {
	CK_FLAGS flags;

	type = CKO_PRIVATE_KEY;
	o = add_st_object();
	if (o == NULL) {
	    ret = CKR_DEVICE_MEMORY;
	    goto out;
	}
	o->cert = hx509_cert_ref(cert);

	add_object_attribute(o, 0, CKA_CLASS, &type, sizeof(type));
	add_object_attribute(o, 0, CKA_TOKEN, &bool_true, sizeof(bool_true));
	add_object_attribute(o, 0, CKA_PRIVATE, &bool_true, sizeof(bool_false));
	add_object_attribute(o, 0, CKA_MODIFIABLE, &bool_false, sizeof(bool_false));
	add_object_attribute(o, 0, CKA_LABEL, foo->label, strlen(foo->label));

	add_object_attribute(o, 0, CKA_KEY_TYPE, &key_type, sizeof(key_type));
	add_object_attribute(o, 0, CKA_ID, foo->id, strlen(foo->id));
	add_object_attribute(o, 0, CKA_START_DATE, "", 1); /* XXX */
	add_object_attribute(o, 0, CKA_END_DATE, "", 1); /* XXX */
	add_object_attribute(o, 0, CKA_DERIVE, &bool_false, sizeof(bool_false));
	add_object_attribute(o, 0, CKA_LOCAL, &bool_false, sizeof(bool_false));
	mech_type = CKM_RSA_X_509;
	add_object_attribute(o, 0, CKA_KEY_GEN_MECHANISM, &mech_type, sizeof(mech_type));

	add_object_attribute(o, 0, CKA_SUBJECT, subject_data.data, subject_data.length);
	add_object_attribute(o, 0, CKA_SENSITIVE, &bool_true, sizeof(bool_true));
	add_object_attribute(o, 0, CKA_SECONDARY_AUTH, &bool_false, sizeof(bool_true));
	flags = 0;
	add_object_attribute(o, 0, CKA_AUTH_PIN_FLAGS, &flags, sizeof(flags));

	add_object_attribute(o, 0, CKA_DECRYPT, &bool_true, sizeof(bool_true));
	add_object_attribute(o, 0, CKA_SIGN, &bool_true, sizeof(bool_true));
	add_object_attribute(o, 0, CKA_SIGN_RECOVER, &bool_false, sizeof(bool_false));
	add_object_attribute(o, 0, CKA_UNWRAP, &bool_true, sizeof(bool_true));
	add_object_attribute(o, 0, CKA_EXTRACTABLE, &bool_true, sizeof(bool_true));
	add_object_attribute(o, 0, CKA_NEVER_EXTRACTABLE, &bool_false, sizeof(bool_false));

	add_pubkey_info(hxctx, o, key_type, cert);
    }

    ret = CKR_OK;
 out:
    if (ret != CKR_OK) {
	st_logf("something went wrong when adding cert!\n");

	/* XXX wack o */;
    }
    hx509_xfree(cert_data.data);
    hx509_xfree(serial_data.data);
    hx509_xfree(issuer_data.data);
    hx509_xfree(subject_data.data);

    return 0;
}

static CK_RV
add_certificate(const char *cert_file,
		const char *pin,
		char *id,
		char *label)
{
    hx509_certs certs;
    hx509_lock lock = NULL;
    int ret, flags = 0;

    struct foo foo;
    foo.id = id;
    foo.label = label;

    if (pin == NULL)
	flags |= HX509_CERTS_UNPROTECT_ALL;

    if (pin) {
	char *str;
	asprintf(&str, "PASS:%s", pin);

	hx509_lock_init(context, &lock);
	hx509_lock_command_string(lock, str);

	memset(str, 0, strlen(str));
	free(str);
    }

    ret = hx509_certs_init(context, cert_file, flags, lock, &certs);
    if (ret) {
	st_logf("failed to open file %s\n", cert_file);
	return CKR_GENERAL_ERROR;
    }

    ret = hx509_certs_iter_f(context, certs, add_cert, &foo);
    hx509_certs_free(&certs);
    if (ret) {
	st_logf("failed adding certs from file %s\n", cert_file);
	return CKR_GENERAL_ERROR;
    }

    return CKR_OK;
}

static void
find_object_final(struct session_state *state)
{
    if (state->find.attributes) {
	CK_ULONG i;

	for (i = 0; i < state->find.num_attributes; i++) {
	    if (state->find.attributes[i].pValue)
		free(state->find.attributes[i].pValue);
	}
	free(state->find.attributes);
	state->find.attributes = NULL;
	state->find.num_attributes = 0;
	state->find.next_object = -1;
    }
}

static void
reset_crypto_state(struct session_state *state)
{
    state->sign_object = -1;
    if (state->sign_mechanism)
	free(state->sign_mechanism);
    state->sign_mechanism = NULL_PTR;
    state->verify_object = -1;
    if (state->verify_mechanism)
	free(state->verify_mechanism);
    state->verify_mechanism = NULL_PTR;
}

static void
close_session(struct session_state *state)
{
    if (state->find.attributes) {
	application_error("application didn't do C_FindObjectsFinal\n");
	find_object_final(state);
    }

    state->session_handle = CK_INVALID_HANDLE;
    soft_token.application = NULL_PTR;
    soft_token.notify = NULL_PTR;
    reset_crypto_state(state);
}

static const char *
has_session(void)
{
    return soft_token.open_sessions > 0 ? "yes" : "no";
}

static CK_RV
read_conf_file(const char *fn, CK_USER_TYPE userType, const char *pin)
{
    char buf[1024], *type, *s, *p;
    FILE *f;
    CK_RV ret = CKR_OK;
    CK_RV failed = CKR_OK;

    if (fn == NULL) {
        st_logf("Can't open configuration file.  No file specified\n");
        return CKR_GENERAL_ERROR;
    }

    f = fopen(fn, "r");
    if (f == NULL) {
	st_logf("can't open configuration file %s\n", fn);
	return CKR_GENERAL_ERROR;
    }
    rk_cloexec_file(f);

    while(fgets(buf, sizeof(buf), f) != NULL) {
	buf[strcspn(buf, "\n")] = '\0';

	st_logf("line: %s\n", buf);

	p = buf;
	while (isspace((unsigned char)*p))
	    p++;
	if (*p == '#')
	    continue;
	while (isspace((unsigned char)*p))
	    p++;

	s = NULL;
	type = strtok_r(p, "\t", &s);
	if (type == NULL)
	    continue;
	
	if (strcasecmp("certificate", type) == 0) {
	    char *cert, *id, *label;
	
	    id = strtok_r(NULL, "\t", &s);
	    if (id == NULL) {
		st_logf("no id\n");
		continue;
	    }
	    st_logf("id: %s\n", id);
	    label = strtok_r(NULL, "\t", &s);
	    if (label == NULL) {
		st_logf("no label\n");
		continue;
	    }
	    cert = strtok_r(NULL, "\t", &s);
	    if (cert == NULL) {
		st_logf("no certfiicate store\n");
		continue;
	    }
	
	    st_logf("adding: %s: %s in file %s\n", id, label, cert);
	
	    ret = add_certificate(cert, pin, id, label);
	    if (ret)
		failed = ret;
	} else if (strcasecmp("debug", type) == 0) {
	    char *name;

	    name = strtok_r(NULL, "\t", &s);
	    if (name == NULL) {
		st_logf("no filename\n");
		continue;
	    }

	    if (soft_token.logfile)
		fclose(soft_token.logfile);

	    if (strcasecmp(name, "stdout") == 0)
		soft_token.logfile = stdout;
	    else {
		soft_token.logfile = fopen(name, "a");
		if (soft_token.logfile)
		    rk_cloexec_file(soft_token.logfile);
	    }
	    if (soft_token.logfile == NULL)
		st_logf("failed to open file: %s\n", name);
		
	} else if (strcasecmp("app-fatal", type) == 0) {
	    char *name;

	    name = strtok_r(NULL, "\t", &s);
	    if (name == NULL) {
		st_logf("argument to app-fatal\n");
		continue;
	    }

	    if (strcmp(name, "true") == 0 || strcmp(name, "on") == 0)
		soft_token.flags.app_error_fatal = 1;
	    else if (strcmp(name, "false") == 0 || strcmp(name, "off") == 0)
		soft_token.flags.app_error_fatal = 0;
	    else
		st_logf("unknown app-fatal: %s\n", name);

	} else {
	    st_logf("unknown type: %s\n", type);
	}
    }

    fclose(f);

    return failed;
}

static CK_RV
func_not_supported(void)
{
    st_logf("function not supported\n");
    return CKR_FUNCTION_NOT_SUPPORTED;
}

static char *
get_config_file_for_user(void)
{
    char *fn = NULL, *home = NULL;

#ifndef _WIN32
<<<<<<< HEAD
    if (getuid() == geteuid()) {
=======
    if (!issuid()) {
>>>>>>> c4b95f73
        fn = getenv("SOFTPKCS11RC");
        if (fn)
            fn = strdup(fn);
        home = getenv("HOME");
    }
    if (fn == NULL && home == NULL) {
<<<<<<< HEAD
        struct passwd *pw = getpwuid(getuid());	
=======
        struct passwd *pw = getpwuid(getuid());
>>>>>>> c4b95f73
        if(pw != NULL)
            home = pw->pw_dir;
    }
    if (fn == NULL) {
        if (home)
            asprintf(&fn, "%s/.soft-token.rc", home);
        else
            fn = strdup("/etc/soft-token.rc");
    }
#else  /* Windows */

    char appdatafolder[MAX_PATH];

    fn = getenv("SOFTPKCS11RC");

    /* Retrieve the roaming AppData folder for the current user.  The
       current user is the user account represented by the current
       thread token. */

    if (fn == NULL &&
        SUCCEEDED(SHGetFolderPath(NULL, CSIDL_APPDATA, NULL, SHGFP_TYPE_CURRENT, appdatafolder))) {

        asprintf(&fn, "%s\\.soft-token.rc", appdatafolder);
    }

#endif  /* _WIN32 */

    return fn;
}


CK_RV CK_SPEC
C_Initialize(CK_VOID_PTR a)
{
    CK_C_INITIALIZE_ARGS_PTR args = a;
    CK_RV ret;
    int i;

    st_logf("Initialize\n");

    INIT_CONTEXT();

    OpenSSL_add_all_algorithms();

    srandom(getpid() ^ (int) time(NULL));

    for (i = 0; i < MAX_NUM_SESSION; i++) {
	soft_token.state[i].session_handle = CK_INVALID_HANDLE;
	soft_token.state[i].find.attributes = NULL;
	soft_token.state[i].find.num_attributes = 0;
	soft_token.state[i].find.next_object = -1;
	reset_crypto_state(&soft_token.state[i]);
    }

    soft_token.flags.hardware_slot = 1;
    soft_token.flags.app_error_fatal = 0;
    soft_token.flags.login_done = 0;

    soft_token.object.objs = NULL;
    soft_token.object.num_objs = 0;

    soft_token.logfile = NULL;
#if 0
    soft_token.logfile = stdout;
#endif
#if 0
    soft_token.logfile = fopen("/tmp/log-pkcs11.txt", "a");
#endif

    if (a != NULL_PTR) {
	st_logf("\tCreateMutex:\t%p\n", args->CreateMutex);
	st_logf("\tDestroyMutext\t%p\n", args->DestroyMutex);
	st_logf("\tLockMutext\t%p\n", args->LockMutex);
	st_logf("\tUnlockMutext\t%p\n", args->UnlockMutex);
	st_logf("\tFlags\t%04x\n", (unsigned int)args->flags);
    }

    soft_token.config_file = get_config_file_for_user();

    /*
     * This operations doesn't return CKR_OK if any of the
     * certificates failes to be unparsed (ie password protected).
     */
    ret = read_conf_file(soft_token.config_file, CKU_USER, NULL);
    if (ret == CKR_OK)
	soft_token.flags.login_done = 1;

    return CKR_OK;
}

CK_RV
C_Finalize(CK_VOID_PTR args)
{
    int i;

    INIT_CONTEXT();

    st_logf("Finalize\n");

    for (i = 0; i < MAX_NUM_SESSION; i++) {
	if (soft_token.state[i].session_handle != CK_INVALID_HANDLE) {
	    application_error("application finalized without "
			      "closing session\n");
	    close_session(&soft_token.state[i]);
	}
    }

    return CKR_OK;
}

CK_RV
C_GetInfo(CK_INFO_PTR args)
{
    INIT_CONTEXT();

    st_logf("GetInfo\n");

    memset(args, 17, sizeof(*args));
    args->cryptokiVersion.major = 2;
    args->cryptokiVersion.minor = 10;
    snprintf_fill((char *)args->manufacturerID,
		  sizeof(args->manufacturerID),
		  ' ',
		  "Heimdal hx509 SoftToken");
    snprintf_fill((char *)args->libraryDescription,
		  sizeof(args->libraryDescription), ' ',
		  "Heimdal hx509 SoftToken");
    args->libraryVersion.major = 2;
    args->libraryVersion.minor = 0;

    return CKR_OK;
}

extern CK_FUNCTION_LIST funcs;

CK_RV
C_GetFunctionList(CK_FUNCTION_LIST_PTR_PTR ppFunctionList)
{
    INIT_CONTEXT();

    *ppFunctionList = &funcs;
    return CKR_OK;
}

CK_RV
C_GetSlotList(CK_BBOOL tokenPresent,
	      CK_SLOT_ID_PTR pSlotList,
	      CK_ULONG_PTR   pulCount)
{
    INIT_CONTEXT();
    st_logf("GetSlotList: %s\n",
	    tokenPresent ? "tokenPresent" : "token not Present");
    if (pSlotList)
	pSlotList[0] = 1;
    *pulCount = 1;
    return CKR_OK;
}

CK_RV
C_GetSlotInfo(CK_SLOT_ID slotID,
	      CK_SLOT_INFO_PTR pInfo)
{
    INIT_CONTEXT();
    st_logf("GetSlotInfo: slot: %d : %s\n", (int)slotID, has_session());

    memset(pInfo, 18, sizeof(*pInfo));

    if (slotID != 1)
	return CKR_ARGUMENTS_BAD;

    snprintf_fill((char *)pInfo->slotDescription,
		  sizeof(pInfo->slotDescription),
		  ' ',
		  "Heimdal hx509 SoftToken (slot)");
    snprintf_fill((char *)pInfo->manufacturerID,
		  sizeof(pInfo->manufacturerID),
		  ' ',
		  "Heimdal hx509 SoftToken (slot)");
    pInfo->flags = CKF_TOKEN_PRESENT;
    if (soft_token.flags.hardware_slot)
	pInfo->flags |= CKF_HW_SLOT;
    pInfo->hardwareVersion.major = 1;
    pInfo->hardwareVersion.minor = 0;
    pInfo->firmwareVersion.major = 1;
    pInfo->firmwareVersion.minor = 0;

    return CKR_OK;
}

CK_RV
C_GetTokenInfo(CK_SLOT_ID slotID,
	       CK_TOKEN_INFO_PTR pInfo)
{
    INIT_CONTEXT();
    st_logf("GetTokenInfo: %s\n", has_session());

    memset(pInfo, 19, sizeof(*pInfo));

    snprintf_fill((char *)pInfo->label,
		  sizeof(pInfo->label),
		  ' ',
		  "Heimdal hx509 SoftToken (token)");
    snprintf_fill((char *)pInfo->manufacturerID,
		  sizeof(pInfo->manufacturerID),
		  ' ',
		  "Heimdal hx509 SoftToken (token)");
    snprintf_fill((char *)pInfo->model,
		  sizeof(pInfo->model),
		  ' ',
		  "Heimdal hx509 SoftToken (token)");
    snprintf_fill((char *)pInfo->serialNumber,
		  sizeof(pInfo->serialNumber),
		  ' ',
		  "4711");
    pInfo->flags =
	CKF_TOKEN_INITIALIZED |
	CKF_USER_PIN_INITIALIZED;

    if (soft_token.flags.login_done == 0)
	pInfo->flags |= CKF_LOGIN_REQUIRED;

    /* CFK_RNG |
       CKF_RESTORE_KEY_NOT_NEEDED |
    */
    pInfo->ulMaxSessionCount = MAX_NUM_SESSION;
    pInfo->ulSessionCount = soft_token.open_sessions;
    pInfo->ulMaxRwSessionCount = MAX_NUM_SESSION;
    pInfo->ulRwSessionCount = soft_token.open_sessions;
    pInfo->ulMaxPinLen = 1024;
    pInfo->ulMinPinLen = 0;
    pInfo->ulTotalPublicMemory = 4711;
    pInfo->ulFreePublicMemory = 4712;
    pInfo->ulTotalPrivateMemory = 4713;
    pInfo->ulFreePrivateMemory = 4714;
    pInfo->hardwareVersion.major = 2;
    pInfo->hardwareVersion.minor = 0;
    pInfo->firmwareVersion.major = 2;
    pInfo->firmwareVersion.minor = 0;

    return CKR_OK;
}

CK_RV
C_GetMechanismList(CK_SLOT_ID slotID,
		   CK_MECHANISM_TYPE_PTR pMechanismList,
		   CK_ULONG_PTR pulCount)
{
    INIT_CONTEXT();
    st_logf("GetMechanismList\n");

    *pulCount = 1;
    if (pMechanismList == NULL_PTR)
	return CKR_OK;
    pMechanismList[1] = CKM_RSA_PKCS;

    return CKR_OK;
}

CK_RV
C_GetMechanismInfo(CK_SLOT_ID slotID,
		   CK_MECHANISM_TYPE type,
		   CK_MECHANISM_INFO_PTR pInfo)
{
    INIT_CONTEXT();
    st_logf("GetMechanismInfo: slot %d type: %d\n",
	    (int)slotID, (int)type);
    memset(pInfo, 0, sizeof(*pInfo));

    return CKR_OK;
}

CK_RV
C_InitToken(CK_SLOT_ID slotID,
	    CK_UTF8CHAR_PTR pPin,
	    CK_ULONG ulPinLen,
	    CK_UTF8CHAR_PTR pLabel)
{
    INIT_CONTEXT();
    st_logf("InitToken: slot %d\n", (int)slotID);
    return CKR_FUNCTION_NOT_SUPPORTED;
}

CK_RV
C_OpenSession(CK_SLOT_ID slotID,
	      CK_FLAGS flags,
	      CK_VOID_PTR pApplication,
	      CK_NOTIFY Notify,
	      CK_SESSION_HANDLE_PTR phSession)
{
    int i;
    INIT_CONTEXT();
    st_logf("OpenSession: slot: %d\n", (int)slotID);

    if (soft_token.open_sessions == MAX_NUM_SESSION)
	return CKR_SESSION_COUNT;

    soft_token.application = pApplication;
    soft_token.notify = Notify;

    for (i = 0; i < MAX_NUM_SESSION; i++)
	if (soft_token.state[i].session_handle == CK_INVALID_HANDLE)
	    break;
    if (i == MAX_NUM_SESSION)
	abort();

    soft_token.open_sessions++;

    soft_token.state[i].session_handle =
	(CK_SESSION_HANDLE)(random() & 0xfffff);
    *phSession = soft_token.state[i].session_handle;

    return CKR_OK;
}

CK_RV
C_CloseSession(CK_SESSION_HANDLE hSession)
{
    struct session_state *state;
    INIT_CONTEXT();
    st_logf("CloseSession\n");

    if (verify_session_handle(hSession, &state) != CKR_OK)
	application_error("closed session not open");
    else
	close_session(state);

    return CKR_OK;
}

CK_RV
C_CloseAllSessions(CK_SLOT_ID slotID)
{
    int i;
    INIT_CONTEXT();

    st_logf("CloseAllSessions\n");

    for (i = 0; i < MAX_NUM_SESSION; i++)
	if (soft_token.state[i].session_handle != CK_INVALID_HANDLE)
	    close_session(&soft_token.state[i]);

    return CKR_OK;
}

CK_RV
C_GetSessionInfo(CK_SESSION_HANDLE hSession,
		 CK_SESSION_INFO_PTR pInfo)
{
    st_logf("GetSessionInfo\n");
    INIT_CONTEXT();

    VERIFY_SESSION_HANDLE(hSession, NULL);

    memset(pInfo, 20, sizeof(*pInfo));

    pInfo->slotID = 1;
    if (soft_token.flags.login_done)
	pInfo->state = CKS_RO_USER_FUNCTIONS;
    else
	pInfo->state = CKS_RO_PUBLIC_SESSION;
    pInfo->flags = CKF_SERIAL_SESSION;
    pInfo->ulDeviceError = 0;

    return CKR_OK;
}

CK_RV
C_Login(CK_SESSION_HANDLE hSession,
	CK_USER_TYPE userType,
	CK_UTF8CHAR_PTR pPin,
	CK_ULONG ulPinLen)
{
    char *pin = NULL;
    CK_RV ret;
    INIT_CONTEXT();

    st_logf("Login\n");

    VERIFY_SESSION_HANDLE(hSession, NULL);

    if (pPin != NULL_PTR) {
	asprintf(&pin, "%.*s", (int)ulPinLen, pPin);
	st_logf("type: %d password: %s\n", (int)userType, pin);
    }

    /*
     * Login
     */

    ret = read_conf_file(soft_token.config_file, userType, pin);
    if (ret == CKR_OK)
	soft_token.flags.login_done = 1;

    free(pin);

    return soft_token.flags.login_done ? CKR_OK : CKR_PIN_INCORRECT;
}

CK_RV
C_Logout(CK_SESSION_HANDLE hSession)
{
    st_logf("Logout\n");
    INIT_CONTEXT();

    VERIFY_SESSION_HANDLE(hSession, NULL);
    return CKR_FUNCTION_NOT_SUPPORTED;
}

CK_RV
C_GetObjectSize(CK_SESSION_HANDLE hSession,
		CK_OBJECT_HANDLE hObject,
		CK_ULONG_PTR pulSize)
{
    st_logf("GetObjectSize\n");
    INIT_CONTEXT();

    VERIFY_SESSION_HANDLE(hSession, NULL);
    return CKR_FUNCTION_NOT_SUPPORTED;
}

CK_RV
C_GetAttributeValue(CK_SESSION_HANDLE hSession,
		    CK_OBJECT_HANDLE hObject,
		    CK_ATTRIBUTE_PTR pTemplate,
		    CK_ULONG ulCount)
{
    struct session_state *state;
    struct st_object *obj;
    CK_ULONG i;
    CK_RV ret;
    int j;

    INIT_CONTEXT();

    st_logf("GetAttributeValue: %lx\n",
	    (unsigned long)HANDLE_OBJECT_ID(hObject));
    VERIFY_SESSION_HANDLE(hSession, &state);

    if ((ret = object_handle_to_object(hObject, &obj)) != CKR_OK) {
	st_logf("object not found: %lx\n",
		(unsigned long)HANDLE_OBJECT_ID(hObject));
	return ret;
    }

    for (i = 0; i < ulCount; i++) {
	st_logf("	getting 0x%08lx\n", (unsigned long)pTemplate[i].type);
	for (j = 0; j < obj->num_attributes; j++) {
	    if (obj->attrs[j].secret) {
		pTemplate[i].ulValueLen = (CK_ULONG)-1;
		break;
	    }
	    if (pTemplate[i].type == obj->attrs[j].attribute.type) {
		if (pTemplate[i].pValue != NULL_PTR && obj->attrs[j].secret == 0) {
		    if (pTemplate[i].ulValueLen >= obj->attrs[j].attribute.ulValueLen)
			memcpy(pTemplate[i].pValue, obj->attrs[j].attribute.pValue,
			       obj->attrs[j].attribute.ulValueLen);
		}
		pTemplate[i].ulValueLen = obj->attrs[j].attribute.ulValueLen;
		break;
	    }
	}
	if (j == obj->num_attributes) {
	    st_logf("key type: 0x%08lx not found\n", (unsigned long)pTemplate[i].type);
	    pTemplate[i].ulValueLen = (CK_ULONG)-1;
	}

    }
    return CKR_OK;
}

CK_RV
C_FindObjectsInit(CK_SESSION_HANDLE hSession,
		  CK_ATTRIBUTE_PTR pTemplate,
		  CK_ULONG ulCount)
{
    struct session_state *state;

    st_logf("FindObjectsInit\n");

    INIT_CONTEXT();

    VERIFY_SESSION_HANDLE(hSession, &state);

    if (state->find.next_object != -1) {
	application_error("application didn't do C_FindObjectsFinal\n");
	find_object_final(state);
    }
    if (ulCount) {
	CK_ULONG i;

	print_attributes(pTemplate, ulCount);

	state->find.attributes =
	    calloc(1, ulCount * sizeof(state->find.attributes[0]));
	if (state->find.attributes == NULL)
	    return CKR_DEVICE_MEMORY;
	for (i = 0; i < ulCount; i++) {
	    state->find.attributes[i].pValue =
		malloc(pTemplate[i].ulValueLen);
	    if (state->find.attributes[i].pValue == NULL) {
		find_object_final(state);
		return CKR_DEVICE_MEMORY;
	    }
	    memcpy(state->find.attributes[i].pValue,
		   pTemplate[i].pValue, pTemplate[i].ulValueLen);
	    state->find.attributes[i].type = pTemplate[i].type;
	    state->find.attributes[i].ulValueLen = pTemplate[i].ulValueLen;
	}
	state->find.num_attributes = ulCount;
	state->find.next_object = 0;
    } else {
	st_logf("find all objects\n");
	state->find.attributes = NULL;
	state->find.num_attributes = 0;
	state->find.next_object = 0;
    }

    return CKR_OK;
}

CK_RV
C_FindObjects(CK_SESSION_HANDLE hSession,
	      CK_OBJECT_HANDLE_PTR phObject,
	      CK_ULONG ulMaxObjectCount,
	      CK_ULONG_PTR pulObjectCount)
{
    struct session_state *state;
    int i;

    INIT_CONTEXT();

    st_logf("FindObjects\n");

    VERIFY_SESSION_HANDLE(hSession, &state);

    if (state->find.next_object == -1) {
	application_error("application didn't do C_FindObjectsInit\n");
	return CKR_ARGUMENTS_BAD;
    }
    if (ulMaxObjectCount == 0) {
	application_error("application asked for 0 objects\n");
	return CKR_ARGUMENTS_BAD;
    }
    *pulObjectCount = 0;
    for (i = state->find.next_object; i < soft_token.object.num_objs; i++) {
	st_logf("FindObjects: %d\n", i);
	state->find.next_object = i + 1;
	if (attributes_match(soft_token.object.objs[i],
			     state->find.attributes,
			     state->find.num_attributes)) {
	    *phObject++ = soft_token.object.objs[i]->object_handle;
	    ulMaxObjectCount--;
	    (*pulObjectCount)++;
	    if (ulMaxObjectCount == 0)
		break;
	}
    }
    return CKR_OK;
}

CK_RV
C_FindObjectsFinal(CK_SESSION_HANDLE hSession)
{
    struct session_state *state;

    INIT_CONTEXT();

    st_logf("FindObjectsFinal\n");
    VERIFY_SESSION_HANDLE(hSession, &state);
    find_object_final(state);
    return CKR_OK;
}

static CK_RV
commonInit(CK_ATTRIBUTE *attr_match, int attr_match_len,
	   const CK_MECHANISM_TYPE *mechs, int mechs_len,
	   const CK_MECHANISM_PTR pMechanism, CK_OBJECT_HANDLE hKey,
	   struct st_object **o)
{
    CK_RV ret;
    int i;

    *o = NULL;
    if ((ret = object_handle_to_object(hKey, o)) != CKR_OK)
	return ret;

    ret = attributes_match(*o, attr_match, attr_match_len);
    if (!ret) {
	application_error("called commonInit on key that doesn't "
			  "support required attr");
	return CKR_ARGUMENTS_BAD;
    }

    for (i = 0; i < mechs_len; i++)
	if (mechs[i] == pMechanism->mechanism)
	    break;
    if (i == mechs_len) {
	application_error("called mech (%08lx) not supported\n",
			  pMechanism->mechanism);
	return CKR_ARGUMENTS_BAD;
    }
    return CKR_OK;
}


static CK_RV
dup_mechanism(CK_MECHANISM_PTR *dup, const CK_MECHANISM_PTR pMechanism)
{
    CK_MECHANISM_PTR p;

    p = malloc(sizeof(*p));
    if (p == NULL)
	return CKR_DEVICE_MEMORY;

    if (*dup)
	free(*dup);
    *dup = p;
    memcpy(p, pMechanism, sizeof(*p));

    return CKR_OK;
}

CK_RV
C_DigestInit(CK_SESSION_HANDLE hSession,
	     CK_MECHANISM_PTR pMechanism)
{
    st_logf("DigestInit\n");
    INIT_CONTEXT();
    VERIFY_SESSION_HANDLE(hSession, NULL);
    return CKR_FUNCTION_NOT_SUPPORTED;
}

CK_RV
C_SignInit(CK_SESSION_HANDLE hSession,
	   CK_MECHANISM_PTR pMechanism,
	   CK_OBJECT_HANDLE hKey)
{
    struct session_state *state;
    CK_MECHANISM_TYPE mechs[] = { CKM_RSA_PKCS };
    CK_BBOOL bool_true = CK_TRUE;
    CK_ATTRIBUTE attr[] = {
	{ CKA_SIGN, &bool_true, sizeof(bool_true) }
    };
    struct st_object *o;
    CK_RV ret;

    INIT_CONTEXT();
    st_logf("SignInit\n");
    VERIFY_SESSION_HANDLE(hSession, &state);

    ret = commonInit(attr, sizeof(attr)/sizeof(attr[0]),
		     mechs, sizeof(mechs)/sizeof(mechs[0]),
		     pMechanism, hKey, &o);
    if (ret)
	return ret;

    ret = dup_mechanism(&state->sign_mechanism, pMechanism);
    if (ret == CKR_OK)
	state->sign_object = OBJECT_ID(o);

    return CKR_OK;
}

CK_RV
C_Sign(CK_SESSION_HANDLE hSession,
       CK_BYTE_PTR pData,
       CK_ULONG ulDataLen,
       CK_BYTE_PTR pSignature,
       CK_ULONG_PTR pulSignatureLen)
{
    struct session_state *state;
    struct st_object *o;
    CK_RV ret;
    int hret;
    const AlgorithmIdentifier *alg;
    heim_octet_string sig, data;

    INIT_CONTEXT();
    st_logf("Sign\n");
    VERIFY_SESSION_HANDLE(hSession, &state);

    sig.data = NULL;
    sig.length = 0;

    if (state->sign_object == -1)
	return CKR_ARGUMENTS_BAD;

    if (pulSignatureLen == NULL) {
	st_logf("signature len NULL\n");
	ret = CKR_ARGUMENTS_BAD;
	goto out;
    }

    if (pData == NULL_PTR) {
	st_logf("data NULL\n");
	ret = CKR_ARGUMENTS_BAD;
	goto out;
    }

    o = soft_token.object.objs[state->sign_object];

    if (hx509_cert_have_private_key(o->cert) == 0) {
	st_logf("private key NULL\n");
	return CKR_ARGUMENTS_BAD;
    }

    switch(state->sign_mechanism->mechanism) {
    case CKM_RSA_PKCS:
	alg = hx509_signature_rsa_pkcs1_x509();
	break;
    default:
	ret = CKR_FUNCTION_NOT_SUPPORTED;
	goto out;
    }

    data.data = pData;
    data.length = ulDataLen;

    hret = _hx509_create_signature(context,
				   _hx509_cert_private_key(o->cert),
				   alg,
				   &data,
				   NULL,
				   &sig);
    if (hret) {
	ret = CKR_DEVICE_ERROR;
	goto out;
    }
    *pulSignatureLen = sig.length;

    if (pSignature != NULL_PTR)
	memcpy(pSignature, sig.data, sig.length);

    ret = CKR_OK;
 out:
    if (sig.data) {
	memset(sig.data, 0, sig.length);
	der_free_octet_string(&sig);
    }
    return ret;
}

CK_RV
C_SignUpdate(CK_SESSION_HANDLE hSession,
	     CK_BYTE_PTR pPart,
	     CK_ULONG ulPartLen)
{
    INIT_CONTEXT();
    st_logf("SignUpdate\n");
    VERIFY_SESSION_HANDLE(hSession, NULL);
    return CKR_FUNCTION_NOT_SUPPORTED;
}


CK_RV
C_SignFinal(CK_SESSION_HANDLE hSession,
	    CK_BYTE_PTR pSignature,
	    CK_ULONG_PTR pulSignatureLen)
{
    INIT_CONTEXT();
    st_logf("SignUpdate\n");
    VERIFY_SESSION_HANDLE(hSession, NULL);
    return CKR_FUNCTION_NOT_SUPPORTED;
}

CK_RV
C_VerifyInit(CK_SESSION_HANDLE hSession,
	     CK_MECHANISM_PTR pMechanism,
	     CK_OBJECT_HANDLE hKey)
{
    struct session_state *state;
    CK_MECHANISM_TYPE mechs[] = { CKM_RSA_PKCS };
    CK_BBOOL bool_true = CK_TRUE;
    CK_ATTRIBUTE attr[] = {
	{ CKA_VERIFY, &bool_true, sizeof(bool_true) }
    };
    struct st_object *o;
    CK_RV ret;

    INIT_CONTEXT();
    st_logf("VerifyInit\n");
    VERIFY_SESSION_HANDLE(hSession, &state);

    ret = commonInit(attr, sizeof(attr)/sizeof(attr[0]),
		     mechs, sizeof(mechs)/sizeof(mechs[0]),
		     pMechanism, hKey, &o);
    if (ret)
	return ret;

    ret = dup_mechanism(&state->verify_mechanism, pMechanism);
    if (ret == CKR_OK)
	state->verify_object = OBJECT_ID(o);
			
    return ret;
}

CK_RV
C_Verify(CK_SESSION_HANDLE hSession,
	 CK_BYTE_PTR pData,
	 CK_ULONG ulDataLen,
	 CK_BYTE_PTR pSignature,
	 CK_ULONG ulSignatureLen)
{
    struct session_state *state;
    struct st_object *o;
    const AlgorithmIdentifier *alg;
    CK_RV ret;
    int hret;
    heim_octet_string data, sig;

    INIT_CONTEXT();
    st_logf("Verify\n");
    VERIFY_SESSION_HANDLE(hSession, &state);

    if (state->verify_object == -1)
	return CKR_ARGUMENTS_BAD;

    o = soft_token.object.objs[state->verify_object];

    switch(state->verify_mechanism->mechanism) {
    case CKM_RSA_PKCS:
	alg = hx509_signature_rsa_pkcs1_x509();
	break;
    default:
	ret = CKR_FUNCTION_NOT_SUPPORTED;
	goto out;
    }

    sig.data = pData;
    sig.length = ulDataLen;
    data.data = pSignature;
    data.length = ulSignatureLen;

    hret = _hx509_verify_signature(context,
				   o->cert,
				   alg,
				   &data,
				   &sig);
    if (hret) {
	ret = CKR_GENERAL_ERROR;
	goto out;
    }
    ret = CKR_OK;

 out:
    return ret;
}


CK_RV
C_VerifyUpdate(CK_SESSION_HANDLE hSession,
	       CK_BYTE_PTR pPart,
	       CK_ULONG ulPartLen)
{
    INIT_CONTEXT();
    st_logf("VerifyUpdate\n");
    VERIFY_SESSION_HANDLE(hSession, NULL);
    return CKR_FUNCTION_NOT_SUPPORTED;
}

CK_RV
C_VerifyFinal(CK_SESSION_HANDLE hSession,
	      CK_BYTE_PTR pSignature,
	      CK_ULONG ulSignatureLen)
{
    INIT_CONTEXT();
    st_logf("VerifyFinal\n");
    VERIFY_SESSION_HANDLE(hSession, NULL);
    return CKR_FUNCTION_NOT_SUPPORTED;
}

CK_RV
C_GenerateRandom(CK_SESSION_HANDLE hSession,
		 CK_BYTE_PTR RandomData,
		 CK_ULONG ulRandomLen)
{
    INIT_CONTEXT();
    st_logf("GenerateRandom\n");
    VERIFY_SESSION_HANDLE(hSession, NULL);
    return CKR_FUNCTION_NOT_SUPPORTED;
}


CK_FUNCTION_LIST funcs = {
    { 2, 11 },
    C_Initialize,
    C_Finalize,
    C_GetInfo,
    C_GetFunctionList,
    C_GetSlotList,
    C_GetSlotInfo,
    C_GetTokenInfo,
    C_GetMechanismList,
    C_GetMechanismInfo,
    C_InitToken,
    (void *)func_not_supported, /* C_InitPIN */
    (void *)func_not_supported, /* C_SetPIN */
    C_OpenSession,
    C_CloseSession,
    C_CloseAllSessions,
    C_GetSessionInfo,
    (void *)func_not_supported, /* C_GetOperationState */
    (void *)func_not_supported, /* C_SetOperationState */
    C_Login,
    C_Logout,
    (void *)func_not_supported, /* C_CreateObject */
    (void *)func_not_supported, /* C_CopyObject */
    (void *)func_not_supported, /* C_DestroyObject */
    (void *)func_not_supported, /* C_GetObjectSize */
    C_GetAttributeValue,
    (void *)func_not_supported, /* C_SetAttributeValue */
    C_FindObjectsInit,
    C_FindObjects,
    C_FindObjectsFinal,
    (void *)func_not_supported, /* C_EncryptInit, */
    (void *)func_not_supported, /* C_Encrypt, */
    (void *)func_not_supported, /* C_EncryptUpdate, */
    (void *)func_not_supported, /* C_EncryptFinal, */
    (void *)func_not_supported, /* C_DecryptInit, */
    (void *)func_not_supported, /* C_Decrypt, */
    (void *)func_not_supported, /* C_DecryptUpdate, */
    (void *)func_not_supported, /* C_DecryptFinal, */
    C_DigestInit,
    (void *)func_not_supported, /* C_Digest */
    (void *)func_not_supported, /* C_DigestUpdate */
    (void *)func_not_supported, /* C_DigestKey */
    (void *)func_not_supported, /* C_DigestFinal */
    C_SignInit,
    C_Sign,
    C_SignUpdate,
    C_SignFinal,
    (void *)func_not_supported, /* C_SignRecoverInit */
    (void *)func_not_supported, /* C_SignRecover */
    C_VerifyInit,
    C_Verify,
    C_VerifyUpdate,
    C_VerifyFinal,
    (void *)func_not_supported, /* C_VerifyRecoverInit */
    (void *)func_not_supported, /* C_VerifyRecover */
    (void *)func_not_supported, /* C_DigestEncryptUpdate */
    (void *)func_not_supported, /* C_DecryptDigestUpdate */
    (void *)func_not_supported, /* C_SignEncryptUpdate */
    (void *)func_not_supported, /* C_DecryptVerifyUpdate */
    (void *)func_not_supported, /* C_GenerateKey */
    (void *)func_not_supported, /* C_GenerateKeyPair */
    (void *)func_not_supported, /* C_WrapKey */
    (void *)func_not_supported, /* C_UnwrapKey */
    (void *)func_not_supported, /* C_DeriveKey */
    (void *)func_not_supported, /* C_SeedRandom */
    C_GenerateRandom,
    (void *)func_not_supported, /* C_GetFunctionStatus */
    (void *)func_not_supported, /* C_CancelFunction */
    (void *)func_not_supported  /* C_WaitForSlotEvent */
};<|MERGE_RESOLUTION|>--- conflicted
+++ resolved
@@ -813,22 +813,14 @@
     char *fn = NULL, *home = NULL;
 
 #ifndef _WIN32
-<<<<<<< HEAD
-    if (getuid() == geteuid()) {
-=======
     if (!issuid()) {
->>>>>>> c4b95f73
         fn = getenv("SOFTPKCS11RC");
         if (fn)
             fn = strdup(fn);
         home = getenv("HOME");
     }
     if (fn == NULL && home == NULL) {
-<<<<<<< HEAD
-        struct passwd *pw = getpwuid(getuid());	
-=======
         struct passwd *pw = getpwuid(getuid());
->>>>>>> c4b95f73
         if(pw != NULL)
             home = pw->pw_dir;
     }
